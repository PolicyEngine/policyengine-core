name: Pull request
on:
  pull_request:
    branches: [master]
jobs:
  Lint:
    runs-on: ubuntu-latest
    steps:
      - uses: actions/checkout@v3
      - name: Check formatting
        uses: "lgeiger/black-action@master"
        with:
          args: ". -l 79 --check"
  check-version:
    name: Check version
    runs-on: ubuntu-latest
    steps:
      - uses: actions/checkout@v3
        with:
          fetch-depth: 0
          repository: ${{ github.event.pull_request.head.repo.full_name }}
          ref: ${{ github.event.pull_request.head.ref }}
      - name: Set up Python
        uses: actions/setup-python@v4
        with:
          python-version: "3.12"
      - name: Build changelog
        run: pip install yaml-changelog>=0.1.7 && make changelog
      - name: Preview changelog update
        run: ".github/get-changelog-diff.sh"
      - name: Check version number has been properly updated
        run: .github/is-version-number-acceptable.sh
  Test:
<<<<<<< HEAD
    runs-on: ubuntu-latest
    strategy:
      matrix:
        python-version: [ "3.12", "3.13" ]
      fail-fast: false
=======
    strategy:
      matrix:
        os: [ ubuntu-latest, windows-latest ]
      fail-fast: false
    runs-on: ${{ matrix.os }}
>>>>>>> 43ff321d
    steps:
      - name: Checkout repo
        uses: actions/checkout@v3
      - name: Set up Python ${{ matrix.python-version }}
        uses: actions/setup-python@v4
        with:
          python-version: ${{ matrix.python-version }}
      - name: Install package
        run: make install
      - name: Run tests
        run: make test
      - uses: codecov/codecov-action@v3
      - name: Build package
        run: make build
      - name: Test documentation builds
        run: make documentation<|MERGE_RESOLUTION|>--- conflicted
+++ resolved
@@ -31,19 +31,11 @@
       - name: Check version number has been properly updated
         run: .github/is-version-number-acceptable.sh
   Test:
-<<<<<<< HEAD
-    runs-on: ubuntu-latest
-    strategy:
-      matrix:
-        python-version: [ "3.12", "3.13" ]
-      fail-fast: false
-=======
     strategy:
       matrix:
         os: [ ubuntu-latest, windows-latest ]
       fail-fast: false
     runs-on: ${{ matrix.os }}
->>>>>>> 43ff321d
     steps:
       - name: Checkout repo
         uses: actions/checkout@v3
