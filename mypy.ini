[mypy]
; See https://mypy.readthedocs.io/en/stable/config_file.html#config-file-format

; Ignore code that we haven't fixed yet. This allows us to detect regressions with files that are already compatible,
; and prevents new files from adding mypy errors. Eventually, this list should be empty. See this issue for progress
; updates: https://github.com/PolicyEngine/policyengine-core/issues/3
; This initial list was generated using the following bash command:
;   mypy policyengine_core tests | grep error: | sed 's/:.*//; s/\./\\./;' | uniq | sort | sed 's/^/    | /'
;      <mypy all of our code>     <find errors>     <extract unique file names>   <sort and convert to regex>
exclude = (?x)
    ( $^
    | policyengine_core/charts/formatting\.py
    | policyengine_core/commons/formulas\.py
    | policyengine_core/country_template/data/datasets/country_template_dataset\.py
    | policyengine_core/country_template/entities\.py
    | policyengine_core/data/dataset\.py
    | policyengine_core/data/private_dataset\.py
    | policyengine_core/data/public_dataset\.py
    | policyengine_core/data_storage/in_memory_storage\.py
    | policyengine_core/data_storage/on_disk_storage\.py
    | policyengine_core/entities/entity\.py
    | policyengine_core/entities/group_entity\.py
    | policyengine_core/entities/helpers\.py
    | policyengine_core/enums/enum\.py
    | policyengine_core/enums/enum_array\.py
    | policyengine_core/errors/situation_parsing_error\.py
    | policyengine_core/experimental/memory_config\.py
    | policyengine_core/holders/holder\.py
    | policyengine_core/parameters/at_instant_like\.py
    | policyengine_core/parameters/config\.py
    | policyengine_core/parameters/parameter_at_instant\.py
    | policyengine_core/periods/period_\.py
    | policyengine_core/projectors/entity_to_person_projector\.py
    | policyengine_core/projectors/first_person_to_entity_projector\.py
    | policyengine_core/projectors/projector\.py
    | policyengine_core/scripts/run_data\.py
    | policyengine_core/simulations/individual_sim\.py
    | policyengine_core/simulations/microsimulation\.py
    | policyengine_core/simulations/simulation\.py
    | policyengine_core/simulations/simulation_builder\.py
    | policyengine_core/taxbenefitsystems/tax_benefit_system\.py
    | policyengine_core/tools/__init__\.py
    | policyengine_core/tools/test_runner\.py
    | policyengine_core/types/data_types/arrays\.py
    | policyengine_core/variables/defined_for\.py
    | policyengine_core/variables/helpers\.py
    | policyengine_core/variables/variable\.py
    | tests/core/commons/test_formulas\.py
    | tests/core/parameter_validation/test_parameter_validation\.py
    | tests/core/parameters_fancy_indexing/test_fancy_indexing\.py
    | tests/core/tax_scales/test_abstract_rate_tax_scale\.py
    | tests/core/tax_scales/test_abstract_tax_scale\.py
    | tests/core/tax_scales/test_linear_average_rate_tax_scale\.py
    | tests/core/tax_scales/test_marginal_amount_tax_scale\.py
    | tests/core/tax_scales/test_marginal_rate_tax_scale\.py
    | tests/core/tax_scales/test_single_amount_tax_scale\.py
    | tests/core/tax_scales/test_tax_scales_commons\.py
    | tests/core/test_axes\.py
    | tests/core/test_calculate_output\.py
    | tests/core/test_countries\.py
    | tests/core/test_cycles\.py
    | tests/core/test_extensions\.py
    | tests/core/test_formulas\.py
    | tests/core/test_holders\.py
    | tests/core/test_opt_out_cache\.py
    | tests/core/test_parameters\.py
    | tests/core/test_periods\.py
    | tests/core/test_reforms\.py
    | tests/core/test_simulation_builder\.py
    | tests/core/test_tracers\.py
    | tests/core/test_yaml\.py
    | tests/core/tools/test_runner/test_yaml_runner\.py
    | tests/core/variables/test_annualize\.py
    | tests/core/variables/test_variables\.py
    | tests/fixtures/appclient\.py
    | tests/fixtures/entities\.py
    | tests/fixtures/simulations\.py
    | tests/fixtures/taxbenefitsystems\.py
    | policyengine_core/country_template/__init__\.py
    | policyengine_core/country_template/reforms/add_new_tax\.py
    | policyengine_core/country_template/variables/benefits\.py
    | policyengine_core/country_template/variables/demographics\.py
    | policyengine_core/country_template/variables/housing\.py
    | policyengine_core/country_template/variables/ids\.py
    | policyengine_core/country_template/variables/income\.py
    | policyengine_core/country_template/variables/stats\.py
    | policyengine_core/country_template/variables/taxes\.py
    | policyengine_core/extension_template/local_benefit\.py
    | policyengine_core/parameters/operations/get_parameter\.py
    | policyengine_core/parameters/operations/homogenize_parameters\.py
    | policyengine_core/parameters/operations/interpolate_parameters\.py
    | policyengine_core/parameters/operations/uprate_parameters\.py
    | policyengine_core/parameters/parameter\.py
    | policyengine_core/parameters/parameter_node\.py
    | policyengine_core/parameters/parameter_node_at_instant\.py
    | policyengine_core/parameters/parameter_scale\.py
    | policyengine_core/parameters/parameter_scale_bracket\.py
    | policyengine_core/parameters/vectorial_parameter_node_at_instant\.py
    | policyengine_core/populations/group_population\.py
    | policyengine_core/populations/population\.py
    | policyengine_core/reforms/reform\.py
    | policyengine_core/taxscales/helpers\.py
<<<<<<< HEAD
    | tests/core/test_entities\.py
=======
    | policyengine_core/tracers/tracing_parameter_node_at_instant\.py
>>>>>>> ccd35952
    | tests/fixtures/variables\.py
    )<|MERGE_RESOLUTION|>--- conflicted
+++ resolved
@@ -100,10 +100,7 @@
     | policyengine_core/populations/population\.py
     | policyengine_core/reforms/reform\.py
     | policyengine_core/taxscales/helpers\.py
-<<<<<<< HEAD
     | tests/core/test_entities\.py
-=======
     | policyengine_core/tracers/tracing_parameter_node_at_instant\.py
->>>>>>> ccd35952
     | tests/fixtures/variables\.py
     )