from pathlib import Path

from setuptools import find_packages, setup

# Read the contents of our README file for PyPi
this_directory = Path(__file__).parent
long_description = (this_directory / "README.md").read_text()

# Please make sure to cap all dependency versions, in order to avoid unwanted
# functional and integration breaks caused by external code updates.

general_requirements = [
    "pytest>=8,<9",
<<<<<<< HEAD
    "pytest-rerunfailures>=10,<15",
    "numpy~=1.26.4",
=======
    "numpy~=2.1.0",
>>>>>>> 26ea36f8
    "sortedcontainers<3",
    "numexpr<3",
    "dpath<3",
    "psutil>=6,<7",
    "wheel<1",
    "h5py>=3,<4",
    "requests>=2,<3",
    "pandas>=1",
    "plotly>=5,<6",
    "ipython>=8,<9",
    "pyvis>=0.3.2",
    "microdf_python>=1.0.0",
    "huggingface_hub>=0.25.1",
    "standard-imghdr",
]

dev_requirements = [
    "black",
    "linecheck<1",
    "jupyter-book<1",
    "yaml-changelog<1",
    "coverage",
    "furo<2025",
    "markupsafe<3",
    "coverage",
    "furo",
    "mypy<2",
    "sphinx==5.0.0",
    "sphinx-argparse==0.4.0",
    "sphinx-math-dollar==1.2.1",
    "types-PyYAML==6.0.12.2",
    "types-requests==2.28.11.7",
    "types-setuptools==65.6.0.2",
    "types-urllib3==1.26.25.4",
]

setup(
    name="policyengine-core",
    version="3.19.0",
    author="PolicyEngine",
    author_email="hello@policyengine.org",
    classifiers=[
        "Development Status :: 5 - Production/Stable",
        "License :: OSI Approved :: GNU Affero General Public License v3",
        "Operating System :: POSIX",
        "Programming Language :: Python",
        "Programming Language :: Python :: 3.10",
        "Programming Language :: Python :: 3.11",
        "Programming Language :: Python :: 3.12",
        "Programming Language :: Python :: 3.13",
        "Topic :: Scientific/Engineering :: Information Analysis",
    ],
    description="Core microsimulation engine enabling country-specific policy models.",
    keywords="tax benefit microsimulation framework",
    license="https://www.fsf.org/licensing/licenses/agpl-3.0.html",
    license_files=("LICENSE",),
    url="https://github.com/policyengine/policyengine-core",
    long_description=long_description,
    long_description_content_type="text/markdown",
    entry_points={
        "console_scripts": [
            "policyengine-core=policyengine_core.scripts.policyengine_command:main",
        ],
    },
    python_requires=">=3.10",
    extras_require={
        "dev": dev_requirements,
    },
    include_package_data=True,  # Will read MANIFEST.in
    install_requires=general_requirements,
    packages=find_packages(exclude=["tests*"]),
)<|MERGE_RESOLUTION|>--- conflicted
+++ resolved
@@ -11,12 +11,8 @@
 
 general_requirements = [
     "pytest>=8,<9",
-<<<<<<< HEAD
     "pytest-rerunfailures>=10,<15",
-    "numpy~=1.26.4",
-=======
     "numpy~=2.1.0",
->>>>>>> 26ea36f8
     "sortedcontainers<3",
     "numexpr<3",
     "dpath<3",
