--- conflicted
+++ resolved
@@ -52,10 +52,9 @@
 
         self.subset = None
         self.chunk = 1
-<<<<<<< HEAD
+
         
         self.verbose = False  # verbosity parameter for debugging
-=======
     
     def __getstate__(self):
         def should_pickle(v):
@@ -65,7 +64,6 @@
     def getdict(self):
         return self.__dict__
         
->>>>>>> d9742087
                 
     def _set_config(self, **kwargs):
         """
@@ -338,21 +336,26 @@
         
         sys.setrecursionlimit(32000)
         # Store the tables
-        print 'Saving content for simulation under name %s' %name
+        if self.verbose:
+            print 'Saving content for simulation under name %s' %name
         ERF_HDF5_DATA_DIR = os.path.join(SRC_PATH,'countries','france','data','erf')
         store = HDFStore(os.path.join(os.path.dirname(ERF_HDF5_DATA_DIR),filename+'.h5'))
-        print 'Putting output_table in...'
+        if self.verbose:
+            print 'Putting output_table in...'
         store.put(name + '_output_table', self.output_table.table)
-        print 'Putting input_table in...'
+        if self.verbose:
+            print 'Putting input_table in...'
         store.put(name + '_input_table', self.input_table.table)
-        print 'Putting output_table_default in...'
+        if self.verbose:
+            print 'Putting output_table_default in...'
         store.put(name + '_output_table_default', self.output_table_default.table)
         
         store.close()
         
         # Store all attributes from simulation
         with open(filename + '.pk', 'wb') as output:
-            print 'Storing attributes for simulation ( including sub-attributes )'
+            if self.verbose:
+                print 'Storing attributes for simulation ( including sub-attributes )'
             pickle.dump(self, output)
 
 def load_content(name, filename):
